--- conflicted
+++ resolved
@@ -4,15 +4,13 @@
   workflow_dispatch:
   schedule:
     - cron: '0 */6 * * *'
-<<<<<<< HEAD
-=======
+
 
 env:
   BUILD_SOURCESDIRECTORY: ${{ github.workspace }}
   PIPELINE_WORKSPACE: ${{ runner.temp }}
   BUILD_ARTIFACTSTAGINGDIRECTORY: ${{ runner.temp }}/artifacts
   BUILD_BINARIESDIRECTORY: ${{ runner.temp }}/binaries
->>>>>>> 3982887c
 
 jobs:
   build:
@@ -56,19 +54,12 @@
       - name: Download Installers
         shell: pwsh
         run: ./Scripts/Save-Installer.ps1
-<<<<<<< HEAD
+
 
       - name: Prepare App Package Folders
         shell: pwsh
         run: ./Scripts/Prepare-AppPackageFolder.ps1
 
-=======
-
-      - name: Prepare App Package Folders
-        shell: pwsh
-        run: ./Scripts/Prepare-AppPackageFolder.ps1
-
->>>>>>> 3982887c
       - name: Publish Win32 Apps
         shell: pwsh
         env:
