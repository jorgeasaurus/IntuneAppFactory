--- conflicted
+++ resolved
@@ -229,7 +229,7 @@
                     }
                     "GitHubRelease" {
                         Write-Output -InputObject "Attempting to retrieve app details from GitHub Release"
-<<<<<<< HEAD
+
                         $DownloadUrl = "https://github.com/$($App.GitHubRepo)/releases/download/$($App.ReleaseTag)/$($App.SetupFile)"
                         $FileExt = [System.IO.Path]::GetExtension($App.SetupFile).TrimStart('.')
                         # Normalize ReleaseTag to a semantic version string if possible
@@ -242,35 +242,17 @@
                         }
                         $AppItem = [PSCustomObject]@{
                             Version = $normalizedVersion
-=======
-                        if (-not (Test-GitHubInputValid -GitHubRepo $App.GitHubRepo -ReleaseTag $App.ReleaseTag -SetupFile $App.SetupFile)) {
-                            Write-Warning -Message "Invalid GitHub input detected for app: $($App.IntuneAppName). Skipping this app. (GitHubRepo: $($App.GitHubRepo), ReleaseTag: $($App.ReleaseTag), SetupFile: $($App.SetupFile))"
-                            continue
-                        }
-                        $DownloadUrl = "https://github.com/$($App.GitHubRepo)/releases/download/$($App.ReleaseTag)/$($App.SetupFile)"
-                        $FileExtRaw = [System.IO.Path]::GetExtension($App.SetupFile)
-                        $FileExt = if (![string]::IsNullOrEmpty($FileExtRaw)) { $FileExtRaw.TrimStart('.') } else { "" }
-                        $AppItem = [PSCustomObject]@{
-                            Version = $App.ReleaseTag
->>>>>>> 7810e7f4
+
                             URI = $DownloadUrl
                             InstallerType = $FileExt
                             FileExtension = $FileExt
                         }
-<<<<<<< HEAD
+                       
                     "DirectUrl" {
                         Write-Output -InputObject "Using direct download URL"
                         $FileExt = [System.IO.Path]::GetExtension($App.DownloadUrl).TrimStart('.')
                         $AppItem = [PSCustomObject]@{
-=======
-                    }
-                    "DirectUrl" {
-                        Write-Output -InputObject "Using direct download URL"
-
-                        $FileExt = [System.IO.Path]::GetExtension($App.DownloadUrl).TrimStart('.')
-                        $AppItem = [PSCustomObject]@{
-
->>>>>>> 7810e7f4
+
                             Version = $App.Version
                             URI = $App.DownloadUrl
                             InstallerType = $FileExt
